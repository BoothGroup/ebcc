"""Damping and DIIS control."""

from __future__ import annotations

<<<<<<< HEAD
import functools
from abc import ABC, abstractmethod
from typing import TYPE_CHECKING, cast

from ebcc import numpy as np
from ebcc import util
from ebcc.core.precision import astype
=======
from typing import TYPE_CHECKING

from ebcc import numpy as np
from ebcc import util
from ebcc.backend import _put, ensure_scalar
>>>>>>> 6cbcc8c1

if TYPE_CHECKING:
    from typing import Any, Optional

    from numpy import float64
    from numpy.typing import NDArray

    from ebcc.util import _BaseOptions

    T = float64


class BaseDamping(ABC):
    """Base class for damping."""

    _arrays: dict[int, NDArray[T]]
    _errors: dict[int, NDArray[T]]
    _counter: int

    def __init__(self, *args: Any, options: Optional[_BaseOptions] = None, **kwargs: Any) -> None:
        """Initialise the damping object."""
        self._arrays = {}
        self._errors = {}
        self._counter = 0

    def __call__(self, array: NDArray[T], error: Optional[NDArray[T]] = None) -> NDArray[T]:
        """Apply damping to the array.

        Args:
            array: The array to damp.
            error: The error array.

        Returns:
            The damped array.
        """
        self.push(array, error=error)
        return self.extrapolate()

    @abstractmethod
    def push(self, array: NDArray[T], error: Optional[NDArray[T]] = None) -> None:
        """Push the array and error into the damping object.

        Args:
            array: The array to push.
            error: The error array to push.
        """
        pass

    @abstractmethod
    def extrapolate(self) -> NDArray[T]:
        """Extrapolate the next array.

        Returns:
            The extrapolated array.
        """
        pass

    def reset(self) -> None:
        """Reset the damping object."""
        self._arrays = {}
        self._errors = {}
        self._counter = 0

    def __len__(self) -> int:
        """Get the number of arrays stored in the damping object."""
        return len(self._arrays)


class NoDamping(BaseDamping):
    """No damping."""

    def __init__(self, *args: Any, options: Optional[_BaseOptions] = None, **kwargs: Any) -> None:
        """Apply damping to the array.

        Args:
            array: The array to damp.
            error: The error array.

        Returns:
            The damped array.
        """
<<<<<<< HEAD
        pass

    def __call__(self, array: NDArray[T], error: Optional[NDArray[T]] = None) -> NDArray[T]:
        """Apply damping to the array.
=======
        if len(self._indices) >= self.space:
            self._indices = self._indices[1 - self.space :]

        if xerr is not None:
            if self._index >= self.space:
                self._index = 0
            self._errors[self._index] = xerr
            self._indices.append(self._index)
            self._arrays[self._index] = x
            self._index += 1
        elif -1 not in self._arrays:
            self._arrays[-1] = x
        else:
            if self._index >= self.space:
                self._index = 0
            self._indices.append(self._index)
            self._arrays[self._index] = x
            self._errors[self._index] = x - self._arrays[-1]
            self._index += 1

    @property
    def narrays(self) -> int:
        """Get the number of arrays stored in the DIIS object."""
        return len(self._indices)

    def update(self, x: NDArray[T], xerr: Optional[NDArray[T]] = None) -> NDArray[T]:
        """Extrapolate a vector.
>>>>>>> 6cbcc8c1

        Args:
            array: The array to damp.
            error: The error array.

        Returns:
            The damped array.
        """
        return array

    def push(self, array: NDArray[T], error: Optional[NDArray[T]] = None) -> None:
        """Push the array and error into the damping object.

<<<<<<< HEAD
        Args:
            array: The array to push.
            error: The error array to push.
        """
        raise NotImplementedError

    def extrapolate(self) -> NDArray[T]:
        """Extrapolate the next array.
=======
        # Build the error matrix
        x1 = self._errors[self._index - 1]
        if self._matrix is None:
            self._matrix = np.block(
                [
                    [np.zeros((1, 1)), np.ones((1, self.space))],
                    [np.ones((self.space, 1)), np.zeros((self.space, self.space))],
                ]
            )
        # this looks crazy, but it's just updating the `self._index`th row and
        # column with the new errors, it's just done this way to avoid using
        # calls to `__setitem__` in immutable backends
        m_i = np.array(
            [
                ensure_scalar(np.dot(np.conj(np.ravel(x1)), np.ravel(self._errors[i])))
                for i in range(nd)
            ]
        )
        m_i = np.concatenate([np.array([1.0]), m_i, np.zeros(self.space - nd)])
        m_i = np.reshape(m_i, (-1, 1))
        m_j = np.conj(np.transpose(m_i))
        pre = slice(0, self._index)
        pos = slice(self._index + 1, self.space + 1)
        self._matrix = np.block(
            [
                [self._matrix[pre, pre], m_i[pre, :], self._matrix[pre, pos]],
                [m_j[:, pre], np.reshape(m_i[self._index, :], (1, 1)), m_j[:, pos]],
                [self._matrix[pos, pre], m_i[pos, :], self._matrix[pos, pos]],
            ]
        )
>>>>>>> 6cbcc8c1

        Returns:
            The extrapolated array.
        """
        raise NotImplementedError


class LinearDamping(BaseDamping):
    """Linear damping."""

    def __init__(
        self, *args: Any, factor: Optional[float] = None, options: Optional[_BaseOptions] = None
    ) -> None:
        """Initialise the damping object.

        Args:
            factor: The damping factor. If `None`, use `options.damping`, if available. Otherwise,
                use `0.5`.
            options: The options object.
        """
        super().__init__()
        if factor is None:
            factor = getattr(options, "damping", 0.5)
        self.factor = factor

    def push(self, array: NDArray[T], error: Optional[NDArray[T]] = None) -> None:
        """Push the array and error into the damping object.

        Args:
            array: The array to push.
            error: The error array to push.
        """
        if len(self) == 2:
            self._arrays.pop(min(self._arrays.keys()))
        self._arrays[self._counter] = array
        self._counter += 1

    def extrapolate(self) -> NDArray[T]:
        """Extrapolate the next array.

        Returns:
            The extrapolated array.
        """
        if len(self) < 2:
            return next(iter(self._arrays.values()))
        (_, previous), (_, current) = sorted(self._arrays.items())
        return self.factor * previous + (1.0 - self.factor) * current


<<<<<<< HEAD
class DIIS(BaseDamping):
    """Direct inversion in the iterative subspace."""

    def __init__(
        self,
        space: Optional[int] = None,
        min_space: Optional[int] = None,
        options: Optional[_BaseOptions] = None,
    ) -> None:
        """Initialize the DIIS object.

        Args:
            space: The number of vectors to store in the DIIS space. If `None`, use
                `options.diis_space`, if available. Otherwise, use `6`.
            min_space: The minimum number of vectors to store in the DIIS space. If `None`, use
                `options.diis_min_space`, if available. Otherwise, use `1`.
            options: The options object.
        """
        super().__init__()
        if space is None:
            space = getattr(options, "diis_space", 6)
        if min_space is None:
            min_space = getattr(options, "diis_min_space", 1)
        self.space = space
        self.min_space = min_space
        self._norm_cache = {}

    def _error_norm(self, i: int, j: int) -> T:
        """Calculate the error norm between two arrays.

        Args:
            i: The first counter.
            j: The second counter.

        Returns:
            The error norm.
        """
        if (i, j) not in self._norm_cache:
            self._norm_cache[i, j] = astype(
                np.dot(self._errors[i].conj().ravel(), self._errors[j].ravel()), float
            )
            self._norm_cache[j, i] = self._norm_cache[i, j].conjugate()
        return self._norm_cache[i, j]
=======
        # Solve the linear problem
        w, v = np.linalg.eigh(h)
        if np.any(np.abs(w) < 1e-14):
            # avoiding fancy indexing for compatibility
            for i in range(nd + 1):
                if np.abs(w[i]) < 1e-14:
                    _put(v, np.ix_(np.arange(nd + 1), np.array([i])), np.zeros_like(v[:, i]))
        c = util.einsum("pi,qi,i,q->p", v, np.conj(v), w**-1.0, g)

        # Construct the new vector
        xnew: NDArray[T] = np.zeros_like(self._arrays[0])
        for i in range(nd):
            xi = self._arrays[i]
            xnew += xi * c[i + 1]
>>>>>>> 6cbcc8c1

    def push(self, array: NDArray[T], error: Optional[NDArray[T]] = None) -> None:
        """Push the array and error into the damping object.

        Args:
            array: The array to push.
            error: The error array to push.
        """
        # Get the error if not provided
        if error is None and -1 in self._arrays:
            error = array - self._arrays[-1]
        elif error is None:
            self._arrays[-1] = array
            return

        # Push the array and error into the DIIS subspace
        self._arrays[self._counter] = array
        self._errors[self._counter] = error
        self._counter += 1

        # Remove an array if the space is exceeded
        if len(self) > self.space:
            errors = {
                counter: self._error_norm(counter, counter) for counter in self._errors.keys()
            }
            counter = max(errors, key=errors.__getitem__)
            self._arrays.pop(counter)
            self._errors.pop(counter)

    def extrapolate(self) -> NDArray[T]:
        """Extrapolate the next array.

        Returns:
            The extrapolated array.
        """
        # Return the last array if the space is less than the minimum space
        counters = sorted(self._errors.keys())
        size = len(counters)
        if size < self.min_space:
            return self._arrays[-1]

        # Build the error matrix
        errors = np.array(
            [
                [self._error_norm(counter_i, counter_j) for counter_j in counters]
                for counter_i in counters
            ]
        )
        zeros = np.zeros((1, 1), dtype=errors.dtype)
        ones = np.ones((size, 1), dtype=errors.dtype)
        matrix = np.block([[errors, -ones], [-ones.T, zeros]])

        # Build the right-hand side
        zeros = np.zeros((size,), dtype=errors.dtype)
        ones = np.ones((1,), dtype=errors.dtype)
        residual = np.block([zeros, -ones])

        # Solve the linear problem
        try:
            c = np.linalg.solve(matrix, residual)
        except np.linalg.LinAlgError:
            w, v = np.linalg.eigh(matrix)
            mask = np.abs(w) > 1e-14
            c = util.einsum("pi,qi,i,q->p", v[:, mask], v[:, mask].conj(), 1 / w[mask], residual)

        # Construct the new array
        array = np.zeros_like(self._arrays[-1])
        for counter, coefficient in zip(counters, c):
            array += self._arrays[counter] * coefficient
        error = np.zeros_like(self._arrays[-1])
        for counter, coefficient in zip(counters, c):
            error += self._errors[counter] * coefficient

        # Replace the previous array with the extrapolated array
        self._arrays[-1] = array
        self._arrays[self._counter] = array
        self._errors[self._counter] = error

        return array

    def reset(self) -> None:
        """Reset the damping object."""
        super().reset()
        self._norm_cache = {}<|MERGE_RESOLUTION|>--- conflicted
+++ resolved
@@ -2,7 +2,6 @@
 
 from __future__ import annotations
 
-<<<<<<< HEAD
 import functools
 from abc import ABC, abstractmethod
 from typing import TYPE_CHECKING, cast
@@ -10,13 +9,7 @@
 from ebcc import numpy as np
 from ebcc import util
 from ebcc.core.precision import astype
-=======
-from typing import TYPE_CHECKING
-
-from ebcc import numpy as np
-from ebcc import util
 from ebcc.backend import _put, ensure_scalar
->>>>>>> 6cbcc8c1
 
 if TYPE_CHECKING:
     from typing import Any, Optional
@@ -98,40 +91,10 @@
         Returns:
             The damped array.
         """
-<<<<<<< HEAD
         pass
 
     def __call__(self, array: NDArray[T], error: Optional[NDArray[T]] = None) -> NDArray[T]:
         """Apply damping to the array.
-=======
-        if len(self._indices) >= self.space:
-            self._indices = self._indices[1 - self.space :]
-
-        if xerr is not None:
-            if self._index >= self.space:
-                self._index = 0
-            self._errors[self._index] = xerr
-            self._indices.append(self._index)
-            self._arrays[self._index] = x
-            self._index += 1
-        elif -1 not in self._arrays:
-            self._arrays[-1] = x
-        else:
-            if self._index >= self.space:
-                self._index = 0
-            self._indices.append(self._index)
-            self._arrays[self._index] = x
-            self._errors[self._index] = x - self._arrays[-1]
-            self._index += 1
-
-    @property
-    def narrays(self) -> int:
-        """Get the number of arrays stored in the DIIS object."""
-        return len(self._indices)
-
-    def update(self, x: NDArray[T], xerr: Optional[NDArray[T]] = None) -> NDArray[T]:
-        """Extrapolate a vector.
->>>>>>> 6cbcc8c1
 
         Args:
             array: The array to damp.
@@ -145,7 +108,6 @@
     def push(self, array: NDArray[T], error: Optional[NDArray[T]] = None) -> None:
         """Push the array and error into the damping object.
 
-<<<<<<< HEAD
         Args:
             array: The array to push.
             error: The error array to push.
@@ -154,38 +116,6 @@
 
     def extrapolate(self) -> NDArray[T]:
         """Extrapolate the next array.
-=======
-        # Build the error matrix
-        x1 = self._errors[self._index - 1]
-        if self._matrix is None:
-            self._matrix = np.block(
-                [
-                    [np.zeros((1, 1)), np.ones((1, self.space))],
-                    [np.ones((self.space, 1)), np.zeros((self.space, self.space))],
-                ]
-            )
-        # this looks crazy, but it's just updating the `self._index`th row and
-        # column with the new errors, it's just done this way to avoid using
-        # calls to `__setitem__` in immutable backends
-        m_i = np.array(
-            [
-                ensure_scalar(np.dot(np.conj(np.ravel(x1)), np.ravel(self._errors[i])))
-                for i in range(nd)
-            ]
-        )
-        m_i = np.concatenate([np.array([1.0]), m_i, np.zeros(self.space - nd)])
-        m_i = np.reshape(m_i, (-1, 1))
-        m_j = np.conj(np.transpose(m_i))
-        pre = slice(0, self._index)
-        pos = slice(self._index + 1, self.space + 1)
-        self._matrix = np.block(
-            [
-                [self._matrix[pre, pre], m_i[pre, :], self._matrix[pre, pos]],
-                [m_j[:, pre], np.reshape(m_i[self._index, :], (1, 1)), m_j[:, pos]],
-                [self._matrix[pos, pre], m_i[pos, :], self._matrix[pos, pos]],
-            ]
-        )
->>>>>>> 6cbcc8c1
 
         Returns:
             The extrapolated array.
@@ -235,7 +165,6 @@
         return self.factor * previous + (1.0 - self.factor) * current
 
 
-<<<<<<< HEAD
 class DIIS(BaseDamping):
     """Direct inversion in the iterative subspace."""
 
@@ -274,27 +203,11 @@
             The error norm.
         """
         if (i, j) not in self._norm_cache:
-            self._norm_cache[i, j] = astype(
-                np.dot(self._errors[i].conj().ravel(), self._errors[j].ravel()), float
+            self._norm_cache[i, j] = ensure_scalar(
+                np.dot(np.conj(np.ravel(self._errors[i])), np.ravel(self._errors[j]))
             )
             self._norm_cache[j, i] = self._norm_cache[i, j].conjugate()
         return self._norm_cache[i, j]
-=======
-        # Solve the linear problem
-        w, v = np.linalg.eigh(h)
-        if np.any(np.abs(w) < 1e-14):
-            # avoiding fancy indexing for compatibility
-            for i in range(nd + 1):
-                if np.abs(w[i]) < 1e-14:
-                    _put(v, np.ix_(np.arange(nd + 1), np.array([i])), np.zeros_like(v[:, i]))
-        c = util.einsum("pi,qi,i,q->p", v, np.conj(v), w**-1.0, g)
-
-        # Construct the new vector
-        xnew: NDArray[T] = np.zeros_like(self._arrays[0])
-        for i in range(nd):
-            xi = self._arrays[i]
-            xnew += xi * c[i + 1]
->>>>>>> 6cbcc8c1
 
     def push(self, array: NDArray[T], error: Optional[NDArray[T]] = None) -> None:
         """Push the array and error into the damping object.
@@ -345,7 +258,7 @@
         )
         zeros = np.zeros((1, 1), dtype=errors.dtype)
         ones = np.ones((size, 1), dtype=errors.dtype)
-        matrix = np.block([[errors, -ones], [-ones.T, zeros]])
+        matrix = np.block([[errors, -ones], [-np.transpose(ones), zeros]])
 
         # Build the right-hand side
         zeros = np.zeros((size,), dtype=errors.dtype)
@@ -355,10 +268,14 @@
         # Solve the linear problem
         try:
             c = np.linalg.solve(matrix, residual)
-        except np.linalg.LinAlgError:
+        except Exception:
             w, v = np.linalg.eigh(matrix)
-            mask = np.abs(w) > 1e-14
-            c = util.einsum("pi,qi,i,q->p", v[:, mask], v[:, mask].conj(), 1 / w[mask], residual)
+            if np.any(np.abs(w) < 1e-14):
+                # avoiding fancy indexing for compatibility
+                for i in range(size + 1):
+                    if np.abs(w[i]) < 1e-14:
+                        _put(v, np.ix_(np.arange(size + 1), np.array([i])), np.zeros_like(v[:, i]))
+            c = util.einsum("pi,qi,i,q->p", v, np.conj(v), w**-1.0, residual)
 
         # Construct the new array
         array = np.zeros_like(self._arrays[-1])
