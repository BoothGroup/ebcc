"""
************************************************************
ebcc: Coupled cluster calculations on electron-boson systems
************************************************************

The `ebcc`  package implements various coupled cluster (CC) models
for application to electron-boson systems, with a focus on
generality and model extensibility.

Installation
------------

From the python package index:

    pip install ebcc

From source:

    git clone https://github.com/BoothGroup/ebcc
    pip install .

Usage
-----

The implemented models are built upon the mean-field objects of
`PySCF <https://github.com/pyscf/pyscf>`_:

>>> from pyscf import gto, scf
>>> from ebcc import EBCC
>>> mol = gto.M(atom="H 0 0 0; H 0 0 1", basis="cc-pvdz")
>>> mf = scf.RHF(mol)
>>> mf.kernel()
>>> ccsd = EBCC(mf)
>>> ccsd.kernel()
"""

<<<<<<< HEAD
__version__ = "1.4.5"
=======
from __future__ import annotations
>>>>>>> 3ae4415c

"""Version of the package."""
__version__ = "1.4.5"

"""List of supported ansatz types."""
METHOD_TYPES = ["MP", "CC", "LCC", "QCI", "QCC", "DC"]

import os
import sys
from typing import TYPE_CHECKING

import numpy

from ebcc.core.logging import NullLogger, default_log, init_logging
from ebcc.cc import GEBCC, REBCC, UEBCC
from ebcc.core import precision
from ebcc.core.ansatz import Ansatz
from ebcc.ham.space import Space
from ebcc.opt import BruecknerGEBCC, BruecknerREBCC, BruecknerUEBCC

if TYPE_CHECKING:
    from typing import Any, Callable

    from pyscf.scf.hf import SCF

    from ebcc.cc.base import BaseEBCC


sys.modules["ebcc.precision"] = precision  # Compatibility with older codegen versions


def EBCC(mf: SCF, *args: Any, **kwargs: Any) -> BaseEBCC:
    """Construct an EBCC object for the given mean-field object."""
    from pyscf import scf

    if isinstance(mf, scf.uhf.UHF):
        return UEBCC(mf, *args, **kwargs)
    elif isinstance(mf, scf.ghf.GHF):
        return GEBCC(mf, *args, **kwargs)
    else:
        return REBCC(mf, *args, **kwargs)


EBCC.__doc__ = REBCC.__doc__


def _factory(ansatz: str) -> Callable[[SCF, Any, Any], BaseEBCC]:
    """Constructor for some specific ansatz."""
    from pyscf import scf

    def constructor(mf: SCF, *args: Any, **kwargs: Any) -> BaseEBCC:
        """Construct an EBCC object for the given mean-field object."""
        kwargs["ansatz"] = ansatz

        if isinstance(mf, scf.uhf.UHF):
            return UEBCC(mf, *args, **kwargs)
        elif isinstance(mf, scf.ghf.GHF):
            return GEBCC(mf, *args, **kwargs)
        else:
            return REBCC(mf, *args, **kwargs)

    return constructor


CCSD = _factory("CCSD")
CCSDT = _factory("CCSDT")
CC2 = _factory("CC2")
CC3 = _factory("CC3")

del _factory


def available_models(
    verbose: bool = True,
) -> tuple[tuple[str, ...], tuple[str, ...], tuple[str, ...]]:  # pragma: no cover
    """List available coupled-cluster models for each spin type."""
    cd = os.path.dirname(os.path.realpath(__file__))
    path = os.path.join(cd, "codegen")
    _, _, files = list(os.walk(path))[0]

    rhf = []
    uhf = []
    ghf = []

    for f in files:
        if f.endswith(".py"):
            f = f.rstrip(".py")
            f = f.replace("_", "-")
            if f.startswith("RCC"):
                rhf.append(f)
            elif f.startswith("UCC"):
                uhf.append(f)
            elif f.startswith("GCC"):
                ghf.append(f)

    rhf = sorted(rhf)
    uhf = sorted(uhf)
    ghf = sorted(ghf)

    if verbose:
        sys.stderr.write("RHF:\n  %s\n" % ", ".join(rhf))
        sys.stderr.write("UHF:\n  %s\n" % ", ".join(uhf))
        sys.stderr.write("GHF:\n  %s\n" % ", ".join(ghf))

    return tuple(rhf), tuple(uhf), tuple(ghf)<|MERGE_RESOLUTION|>--- conflicted
+++ resolved
@@ -34,11 +34,7 @@
 >>> ccsd.kernel()
 """
 
-<<<<<<< HEAD
-__version__ = "1.4.5"
-=======
 from __future__ import annotations
->>>>>>> 3ae4415c
 
 """Version of the package."""
 __version__ = "1.4.5"
