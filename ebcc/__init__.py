--- conflicted
+++ resolved
@@ -34,14 +34,10 @@
 >>> ccsd.kernel()
 """
 
-<<<<<<< HEAD
 from __future__ import annotations
 
 """Version of the package."""
-__version__ = "1.4.3"
-=======
 __version__ = "1.4.5"
->>>>>>> cbcec519
 
 """List of supported ansatz types."""
 METHOD_TYPES = ["MP", "CC", "LCC", "QCI", "QCC", "DC"]
