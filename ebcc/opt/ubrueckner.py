"""Unrestricted Brueckner-orbital coupled cluster."""

from __future__ import annotations

from typing import TYPE_CHECKING

import scipy.linalg

from ebcc import numpy as np
from ebcc import util
from ebcc.backend import _put
from ebcc.core.precision import types
from ebcc.opt.base import BaseBruecknerEBCC

if TYPE_CHECKING:
    from typing import Optional

    from numpy import float64
    from numpy.typing import NDArray

    from ebcc.cc.uebcc import UEBCC, SpinArrayType
    from ebcc.core.damping import BaseDamping
    from ebcc.util import Namespace

    T = float64


class BruecknerUEBCC(BaseBruecknerEBCC):
    """Unrestricted Brueckner-orbital coupled cluster."""

    # Attributes
    cc: UEBCC

    def get_rotation_matrix(
        self,
        u_tot: Optional[SpinArrayType] = None,
        damping: Optional[BaseDamping] = None,
        t1: Optional[SpinArrayType] = None,
    ) -> tuple[SpinArrayType, SpinArrayType]:
        """Update the rotation matrix.

        Also returns the total rotation matrix.

        Args:
            u_tot: Total rotation matrix.
            damping: Damping object.
            t1: T1 amplitude.

        Returns:
            Rotation matrix and total rotation matrix.
        """
        if t1 is None:
            t1 = self.cc.t1
        if u_tot is None:
            u_tot = util.Namespace(
                aa=np.eye(self.cc.space[0].ncorr, dtype=types[float]),
                bb=np.eye(self.cc.space[1].ncorr, dtype=types[float]),
            )

        t1_block: Namespace[NDArray[T]] = util.Namespace()
        zocc = np.zeros((self.cc.space[0].ncocc, self.cc.space[0].ncocc))
        zvir = np.zeros((self.cc.space[0].ncvir, self.cc.space[0].ncvir))
        t1_block.aa = np.block([[zocc, -t1.aa], [np.transpose(t1.aa), zvir]])
        zocc = np.zeros((self.cc.space[1].ncocc, self.cc.space[1].ncocc))
        zvir = np.zeros((self.cc.space[1].ncvir, self.cc.space[1].ncvir))
        t1_block.bb = np.block([[zocc, -t1.bb], [np.transpose(t1.bb), zvir]])

        u = util.Namespace(aa=scipy.linalg.expm(t1_block.aa), bb=scipy.linalg.expm(t1_block.bb))

        u_tot.aa = u_tot.aa @ u.aa
        u_tot.bb = u_tot.bb @ u.bb
        if np.linalg.det(u_tot.aa) < 0:
            u_tot.aa = _put(
                u_tot.aa, np.ix_(np.arange(u_tot.aa.shape[0]), np.array([0])), -u_tot.aa[:, 0]
            )
        if np.linalg.det(u_tot.bb) < 0:
            u_tot.bb = _put(
                u_tot.bb, np.ix_(np.arange(u_tot.aa.shape[0]), np.array([0])), -u_tot.bb[:, 0]
            )

        a = np.concatenate(
            [np.ravel(scipy.linalg.logm(u_tot.aa)), np.ravel(scipy.linalg.logm(u_tot.bb))], axis=0
        )
<<<<<<< HEAD
        a = a.real.astype(types[float])
        if damping is not None:
            xerr = np.concatenate([t1.aa.ravel(), t1.bb.ravel()])
            a = damping(a, error=xerr)
=======
        a: NDArray[T] = np.asarray(np.real(a), dtype=types[float])
        if diis is not None:
            xerr = np.concatenate([np.ravel(t1.aa), np.ravel(t1.bb)])
            a = diis.update(a, xerr=xerr)
>>>>>>> 6cbcc8c1

        u_tot.aa = scipy.linalg.expm(np.reshape(a[: u_tot.aa.size], u_tot.aa.shape))
        u_tot.bb = scipy.linalg.expm(np.reshape(a[u_tot.aa.size :], u_tot.bb.shape))

        return u, u_tot

    def transform_amplitudes(
        self, u: SpinArrayType, amplitudes: Optional[Namespace[SpinArrayType]] = None
    ) -> Namespace[SpinArrayType]:
        """Transform the amplitudes into the Brueckner orbital basis.

        Args:
            u: Rotation matrix.
            amplitudes: Cluster amplitudes.

        Returns:
            Transformed cluster amplitudes.
        """
        if not amplitudes:
            amplitudes = self.cc.amplitudes

        nocc = (self.cc.space[0].ncocc, self.cc.space[1].ncocc)
        ci = {"a": u.aa[: nocc[0], : nocc[0]], "b": u.bb[: nocc[1], : nocc[1]]}
        ca = {"a": u.aa[nocc[0] :, nocc[0] :], "b": u.bb[nocc[1] :, nocc[1] :]}

        # Transform T amplitudes:
        for name, key, n in self.cc.ansatz.fermionic_cluster_ranks(spin_type=self.spin_type):
            for comb in util.generate_spin_combinations(n, unique=True):
                args = [getattr(self.cc.amplitudes[name], comb), tuple(range(n * 2))]
            for i in range(n):
                args += [ci[comb[i]], (i, i + n * 2)]
            for i in range(n):
                args += [ca[comb[i + n]], (i + n, i + n * 3)]
            args += [tuple(range(n * 2, n * 4))]
            setattr(self.cc.amplitudes[name], comb, util.einsum(*args))

        # Transform S amplitudes:
        for name, key, n in self.cc.ansatz.bosonic_cluster_ranks(spin_type=self.spin_type):
            raise util.ModelNotImplemented  # TODO

        # Transform U amplitudes:
        for name, key, nf, nb in self.cc.ansatz.coupling_cluster_ranks(spin_type=self.spin_type):
            raise util.ModelNotImplemented  # TODO

        return self.cc.amplitudes

    def get_t1_norm(self, amplitudes: Optional[Namespace[SpinArrayType]] = None) -> T:
        """Get the norm of the T1 amplitude.

        Args:
            amplitudes: Cluster amplitudes.

        Returns:
            Norm of the T1 amplitude.
        """
        if not amplitudes:
            amplitudes = self.cc.amplitudes
        weight_a = np.linalg.norm(amplitudes["t1"].aa)
        weight_b = np.linalg.norm(amplitudes["t1"].bb)
        weight: T = (weight_a**2 + weight_b**2) ** 0.5
        return weight

    def mo_to_correlated(
        self, mo_coeff: tuple[NDArray[T], NDArray[T]]
    ) -> tuple[NDArray[T], NDArray[T]]:
        """Transform the MO coefficients into the correlated basis.

        Args:
            mo_coeff: MO coefficients.

        Returns:
            Correlated slice of MO coefficients.
        """
        return (
            mo_coeff[0][:, self.cc.space[0].correlated],
            mo_coeff[1][:, self.cc.space[1].correlated],
        )

    def mo_update_correlated(
        self,
        mo_coeff: tuple[NDArray[T], NDArray[T]],
        mo_coeff_corr: tuple[NDArray[T], NDArray[T]],
    ) -> tuple[NDArray[T], NDArray[T]]:
        """Update the correlated slice of a set of MO coefficients.

        Args:
            mo_coeff: MO coefficients.
            mo_coeff_corr: Correlated slice of MO coefficients.

        Returns:
            Updated MO coefficients.
        """
        space = self.cc.space
        mo_coeff = (
            _put(
                mo_coeff[0],
                np.ix_(np.arange(mo_coeff[0].shape[0]), space[0].correlated),  # type: ignore
                mo_coeff_corr[0],
            ),
            _put(
                mo_coeff[1],
                np.ix_(np.arange(mo_coeff[1].shape[0]), space[1].correlated),  # type: ignore
                mo_coeff_corr[1],
            ),
        )
        return mo_coeff

    def update_coefficients(
        self,
        u_tot: SpinArrayType,
        mo_coeff: tuple[NDArray[T], NDArray[T]],
        mo_coeff_ref: tuple[NDArray[T], NDArray[T]],
    ) -> tuple[NDArray[T], NDArray[T]]:
        """Update the MO coefficients.

        Args:
            u_tot: Total rotation matrix.
            mo_coeff: New MO coefficients.
            mo_coeff_ref: Reference MO coefficients.

        Returns:
            Updated MO coefficients.
        """
        mo_coeff_new_corr = (
            util.einsum("pi,ij->pj", mo_coeff_ref[0], u_tot.aa),
            util.einsum("pi,ij->pj", mo_coeff_ref[1], u_tot.bb),
        )
        mo_coeff_new = self.mo_update_correlated(mo_coeff, mo_coeff_new_corr)
        return mo_coeff_new<|MERGE_RESOLUTION|>--- conflicted
+++ resolved
@@ -81,17 +81,10 @@
         a = np.concatenate(
             [np.ravel(scipy.linalg.logm(u_tot.aa)), np.ravel(scipy.linalg.logm(u_tot.bb))], axis=0
         )
-<<<<<<< HEAD
-        a = a.real.astype(types[float])
+        a: NDArray[T] = np.asarray(np.real(a), dtype=types[float])
         if damping is not None:
             xerr = np.concatenate([t1.aa.ravel(), t1.bb.ravel()])
             a = damping(a, error=xerr)
-=======
-        a: NDArray[T] = np.asarray(np.real(a), dtype=types[float])
-        if diis is not None:
-            xerr = np.concatenate([np.ravel(t1.aa), np.ravel(t1.bb)])
-            a = diis.update(a, xerr=xerr)
->>>>>>> 6cbcc8c1
 
         u_tot.aa = scipy.linalg.expm(np.reshape(a[: u_tot.aa.size], u_tot.aa.shape))
         u_tot.bb = scipy.linalg.expm(np.reshape(a[u_tot.aa.size :], u_tot.bb.shape))
