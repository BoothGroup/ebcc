"""Tests for the RCCSD model.
"""

import itertools
import os
import pickle
import tempfile
import unittest

import numpy as np
import pytest
import scipy.linalg
<<<<<<< HEAD
from pyscf import cc, gto, scf
=======
from pyscf import cc, dft, gto, lib, scf
>>>>>>> cbcec519

from ebcc import REBCC, NullLogger, Space
from ebcc.ham.space import construct_fno_space


@pytest.mark.reference
class RCCSD_Tests(unittest.TestCase):
    """Test RCCSD against the legacy GCCSD values."""

    @classmethod
    def setUpClass(cls):
        path = os.path.join(os.path.dirname(os.path.realpath(__file__)), "test_data.pkl")
        with open(path, "rb") as f:
            data = pickle.load(f)
            mo_coeff = data["mo_coeff"]
            data = data[(2, 0, 0)]

        mol = gto.Mole()
        mol.atom = "H 0 0 0; F 0 0 1.1"
        mol.basis = "6-31g"
        mol.verbose = 0
        mol.build()

        mf = scf.RHF(mol)
        mf.conv_tol = 1e-12
        mf.kernel()
        mf.mo_coeff = mo_coeff

        ccsd = REBCC(
            mf,
            ansatz="CCSD",
            log=NullLogger(),
        )
        ccsd.options.e_tol = 1e-10
        eris = ccsd.get_eris()
        ccsd.kernel(eris=eris)
        ccsd.solve_lambda(eris=eris)

        osort = list(itertools.chain(*zip(range(ccsd.nocc), range(ccsd.nocc, 2 * ccsd.nocc))))
        vsort = list(itertools.chain(*zip(range(ccsd.nvir), range(ccsd.nvir, 2 * ccsd.nvir))))
        fsort = list(itertools.chain(*zip(range(ccsd.nmo), range(ccsd.nmo, 2 * ccsd.nmo))))

        cls.mf, cls.ccsd, cls.eris, cls.data = mf, ccsd, eris, data
        cls.osort, cls.vsort, cls.fsort = osort, vsort, fsort

    @classmethod
    def tearDownClass(cls):
        del cls.mf, cls.ccsd, cls.eris, cls.data
        del cls.osort, cls.vsort, cls.fsort

    def test_energy(self):
        a = self.data[True]["e_corr"]
        b = self.ccsd.e_corr
        self.assertAlmostEqual(a, b, 7)

    def test_t1_amplitudes(self):
        a = self.data[True]["t1"]
        b = scipy.linalg.block_diag(self.ccsd.t1, self.ccsd.t1)[self.osort][:, self.vsort]
        np.testing.assert_almost_equal(a, b, 6)

    def test_rdm1_f(self):
        rdm1_f = self.ccsd.make_rdm1_f()
        a = self.data[True]["rdm1_f"]
        b = scipy.linalg.block_diag(rdm1_f, rdm1_f) / 2
        b = b[self.fsort][:, self.fsort]
        np.testing.assert_almost_equal(a, b, 6)

    def test_l1_amplitudes(self):
        a = self.data[True]["l1"]
        b = scipy.linalg.block_diag(self.ccsd.l1, self.ccsd.l1)[self.vsort][:, self.osort]
        np.testing.assert_almost_equal(a, b, 6)

    # def test_ip_moments(self):
    #    eom = self.ccsd.ip_eom()
    #    ip_moms = eom.moments(4)
    #    a = self.data[True]["ip_moms"].transpose(2, 0, 1)
    #    b = np.array([scipy.linalg.block_diag(x, x) for x in ip_moms])
    #    b = b[:, self.fsort][:, :, self.fsort]
    #    for x, y in zip(a, b):
    #        print(
    #            np.allclose(x[:self.ccsd.nocc*2, :self.ccsd.nocc*2], y[:self.ccsd.nocc*2, :self.ccsd.nocc*2]),
    #            np.allclose(x[self.ccsd.nocc*2:, :self.ccsd.nocc*2], y[self.ccsd.nocc*2:, :self.ccsd.nocc*2]),
    #            np.allclose(x[:self.ccsd.nocc*2, self.ccsd.nocc*2:], y[:self.ccsd.nocc*2, self.ccsd.nocc*2:]),
    #            np.allclose(x[self.ccsd.nocc*2:, self.ccsd.nocc*2:], y[self.ccsd.nocc*2:, self.ccsd.nocc*2:]),
    #        )
    #        print(
    #            np.sum(x[:self.ccsd.nocc*2, :self.ccsd.nocc*2]), np.sum(y[:self.ccsd.nocc*2, :self.ccsd.nocc*2]), "\n",
    #            np.sum(x[self.ccsd.nocc*2:, :self.ccsd.nocc*2]), np.sum(y[self.ccsd.nocc*2:, :self.ccsd.nocc*2]), "\n",
    #            np.sum(x[:self.ccsd.nocc*2, self.ccsd.nocc*2:]), np.sum(y[:self.ccsd.nocc*2, self.ccsd.nocc*2:]), "\n",
    #            np.sum(x[self.ccsd.nocc*2:, self.ccsd.nocc*2:]), np.sum(y[self.ccsd.nocc*2:, self.ccsd.nocc*2:]),
    #        )
    #        np.set_printoptions(edgeitems=1000, linewidth=1000, precision=4)
    #        print(x[:self.ccsd.nocc*2, :self.ccsd.nocc*2])
    #        print(y[:self.ccsd.nocc*2, :self.ccsd.nocc*2])
    #        x /= np.max(np.abs(x))
    #        y /= np.max(np.abs(y))
    #        np.testing.assert_almost_equal(x, y, 6)

    # def test_ea_moments(self):
    #    eom = self.ccsd.ea_eom()
    #    ea_moms = eom.moments(4)
    #    a = self.data[True]["ea_moms"].transpose(2, 0, 1)
    #    b = np.array([scipy.linalg.block_diag(x, x) for x in ea_moms])
    #    b = b[:, self.fsort][:, :, self.fsort]
    #    for x, y in zip(a, b):
    #        print(
    #            np.allclose(x[:self.ccsd.nocc*2, :self.ccsd.nocc*2], y[:self.ccsd.nocc*2, :self.ccsd.nocc*2]),
    #            np.allclose(x[self.ccsd.nocc*2:, :self.ccsd.nocc*2], y[self.ccsd.nocc*2:, :self.ccsd.nocc*2]),
    #            np.allclose(x[:self.ccsd.nocc*2, self.ccsd.nocc*2:], y[:self.ccsd.nocc*2, self.ccsd.nocc*2:]),
    #            np.allclose(x[self.ccsd.nocc*2:, self.ccsd.nocc*2:], y[self.ccsd.nocc*2:, self.ccsd.nocc*2:]),
    #        )
    #        x /= np.max(np.abs(x))
    #        y /= np.max(np.abs(y))
    #        np.testing.assert_almost_equal(x, y, 6)

    # def test_ip_1mom(self):
    #    ip_1mom = self.ccsd.make_ip_1mom()
    #    a = self.data[True]["ip_1mom"]
    #    b = scipy.linalg.block_diag(ip_1mom, ip_1mom)
    #    np.testing.assert_almost_equal(a, b, 6)

    # def test_ea_1mom(self):
    #    ea_1mom = self.ccsd.make_ea_1mom()
    #    a = self.data[True]["ea_1mom"]
    #    b = sceay.linalg.block_diag(ea_1mom, ea_1mom)
    #    np.testing.assert_almost_equal(a, b, 6)


@pytest.mark.reference
class RCCSD_PySCF_Tests(unittest.TestCase):
    """Test RCCSD against the PySCF values."""

    @classmethod
    def setUpClass(cls):
        mol = gto.Mole()
        mol.atom = "O 0.0 0.0 0.11779; H 0.0 0.755453 -0.471161; H 0.0 -0.755453 -0.471161"
        # mol.atom = "Li 0 0 0; H 0 0 1.4"
        mol.basis = "cc-pvdz"
        mol.verbose = 0
        mol.build()

        mf = scf.RHF(mol)
        mf.conv_tol = 1e-12
        mf.kernel()

        ccsd_ref = cc.CCSD(mf)
        ccsd_ref.conv_tol = 1e-10
        ccsd_ref.conv_tol_normt = 1e-14
        ccsd_ref.max_cycle = 200
        ccsd_ref.kernel()
        ccsd_ref.solve_lambda()

        ccsd = REBCC(
            mf,
            ansatz="CCSD",
            log=NullLogger(),
        )
        ccsd.options.e_tol = 1e-10
        eris = ccsd.get_eris()
        ccsd.kernel(eris=eris)
        ccsd.solve_lambda(eris=eris)

        cls.mf, cls.ccsd_ref, cls.ccsd, cls.eris = mf, ccsd_ref, ccsd, eris

    @classmethod
    def teardownclass(cls):
        del cls.mf, cls.ccsd_ref, cls.ccsd, cls.eris

    def test_converged(self):
        self.assertTrue(self.ccsd.converged)
        self.assertTrue(self.ccsd.converged_lambda)
        self.assertTrue(self.ccsd_ref.converged)
        self.assertTrue(self.ccsd_ref.converged_lambda)

    def test_energy(self):
        a = self.ccsd_ref.e_tot
        b = self.ccsd.e_tot
        self.assertAlmostEqual(a, b, 7)

    def test_t1_amplitudes(self):
        a = self.ccsd_ref.t1
        b = self.ccsd.t1
        np.testing.assert_almost_equal(a, b, 6)

    def test_t2_amplitudes(self):
        a = self.ccsd_ref.t2
        b = self.ccsd.t2
        np.testing.assert_almost_equal(a, b, 6)

    def test_l1_amplitudes(self):
        a = self.ccsd_ref.l1
        b = self.ccsd.l1.T
        np.testing.assert_almost_equal(a, b, 6)

    def test_l2_amplitudes(self):
        a = self.ccsd_ref.l2
        b = self.ccsd.l2.transpose(2, 3, 0, 1)
        np.testing.assert_almost_equal(a, b, 6)

    def test_rdm1(self):
        a = self.ccsd_ref.make_rdm1()
        b = self.ccsd.make_rdm1_f(eris=self.eris)
        np.testing.assert_almost_equal(a, b, 6, verbose=True)

    def test_rdm2(self):
        a = self.ccsd_ref.make_rdm2()
        b = self.ccsd.make_rdm2_f(eris=self.eris)
        np.testing.assert_almost_equal(a, b, 6, verbose=True)

    # def test_eom_ip(self):
    #    eom = self.ccsd.ip_eom(nroots=5)
    #    e1 = eom.kernel()
    #    e2, v2 = self.ccsd_ref.ipccsd(nroots=5)
    #    self.assertAlmostEqual(e1[0], e2[0], 6)

    # def test_eom_ea(self):
    #    eom = self.ccsd.ea_eom(nroots=5)
    #    e1 = eom.kernel()
    #    e2, v2 = self.ccsd_ref.eaccsd(nroots=5)
    #    self.assertAlmostEqual(e1[0], e2[0], 6)


@pytest.mark.reference
class FNORCCSD_PySCF_Tests(RCCSD_PySCF_Tests):
    """Test FNO-RCCSD against the PySCF values."""

    @classmethod
    def setUpClass(cls):
        mol = gto.Mole()
        mol.atom = "O 0.0 0.0 0.11779; H 0.0 0.755453 -0.471161; H 0.0 -0.755453 -0.471161"
        # mol.atom = "Li 0 0 0; H 0 0 1.4"
        mol.basis = "cc-pvdz"
        mol.verbose = 0
        mol.build()

        mf = scf.RHF(mol)
        mf.conv_tol = 1e-12
        mf.kernel()

        ccsd_ref = cc.FNOCCSD(mf, thresh=1e-3)
        ccsd_ref.conv_tol = 1e-10
        ccsd_ref.conv_tol_normt = 1e-14
        ccsd_ref.max_cycle = 200
        ccsd_ref.kernel()
        ccsd_ref.solve_lambda()

        no_coeff, no_occ, no_space = construct_fno_space(mf, occ_tol=1e-3)
        # Use the PySCF coefficients in case the phases are different
        no_coeff = ccsd_ref.mo_coeff

        ccsd = REBCC(
            mf,
            mo_coeff=no_coeff,
            mo_occ=no_occ,
            space=no_space,
            ansatz="CCSD",
            log=NullLogger(),
        )
        ccsd.options.e_tol = 1e-10
        eris = ccsd.get_eris()
        ccsd.kernel(eris=eris)
        ccsd.solve_lambda(eris=eris)

        cls.mf, cls.ccsd_ref, cls.ccsd, cls.eris = mf, ccsd_ref, ccsd, eris

    def test_rdm1(self):
        a = self.ccsd_ref.make_rdm1(with_frozen=False)
        b = self.ccsd.make_rdm1_f(eris=self.eris)
        np.testing.assert_almost_equal(a, b, 6, verbose=True)

    def test_rdm2(self):
        a = self.ccsd_ref.make_rdm2(with_frozen=False)
        b = self.ccsd.make_rdm2_f(eris=self.eris)
        np.testing.assert_almost_equal(a, b, 6, verbose=True)


@pytest.mark.reference
class RCCSD_PySCF_Frozen_Tests(unittest.TestCase):
    """Test RCCSD against the PySCF values with frozen orbitals."""

    @classmethod
    def setUpClass(cls):
        mol = gto.Mole()
        mol.atom = "O 0.0 0.0 0.11779; H 0.0 0.755453 -0.471161; H 0.0 -0.755453 -0.471161"
        mol.basis = "cc-pvdz"
        mol.verbose = 0
        mol.build()

        mf = scf.RHF(mol)
        mf.conv_tol = 1e-12
        mf.kernel()

        frozen = np.zeros_like(mf.mo_occ)
        frozen[:2] = 1
        frozen[-1] = 1
        frozen = frozen.astype(bool)

        ccsd_ref = cc.CCSD(mf)
        ccsd_ref.conv_tol = 1e-10
        ccsd_ref.conv_tol_normt = 1e-14
        ccsd_ref.max_cycle = 200
        ccsd_ref.frozen = np.where(frozen)[0]
        ccsd_ref.kernel()
        ccsd_ref.solve_lambda()

        space = Space(
            mf.mo_occ > 0,
            frozen,
            np.zeros_like(mf.mo_occ),
        )

        ccsd = REBCC(
            mf,
            ansatz="CCSD",
            space=space,
            log=NullLogger(),
        )
        ccsd.options.e_tol = 1e-13
        eris = ccsd.get_eris()
        ccsd.kernel(eris=eris)
        ccsd.solve_lambda(eris=eris)

        cls.mf, cls.ccsd_ref, cls.ccsd, cls.eris = mf, ccsd_ref, ccsd, eris

    @classmethod
    def tearDownClass(cls):
        del cls.mf, cls.ccsd_ref, cls.ccsd, cls.eris

    def test_converged(self):
        self.assertTrue(self.ccsd.converged)
        self.assertTrue(self.ccsd.converged_lambda)
        self.assertTrue(self.ccsd_ref.converged)
        self.assertTrue(self.ccsd_ref.converged_lambda)

    def test_energy(self):
        a = self.ccsd_ref.e_tot
        b = self.ccsd.e_tot
        self.assertAlmostEqual(a, b, 7)

    def test_t1_amplitudes(self):
        a = self.ccsd_ref.t1
        b = self.ccsd.t1
        np.testing.assert_almost_equal(a, b, 6)

    def test_t2_amplitudes(self):
        a = self.ccsd_ref.t2
        b = self.ccsd.t2
        np.testing.assert_almost_equal(a, b, 6)

    def test_l1_amplitudes(self):
        a = self.ccsd_ref.l1
        b = self.ccsd.l1.T
        np.testing.assert_almost_equal(a, b, 6)

    def test_l2_amplitudes(self):
        a = self.ccsd_ref.l2
        b = self.ccsd.l2.transpose(2, 3, 0, 1)
        np.testing.assert_almost_equal(a, b, 6)

    def test_rdm1(self):
        a = self.ccsd_ref.make_rdm1(with_frozen=False)
        b = self.ccsd.make_rdm1_f(eris=self.eris)
        np.testing.assert_almost_equal(a, b, 6, verbose=True)

    def test_rdm2(self):
        a = self.ccsd_ref.make_rdm2(with_frozen=False)
        b = self.ccsd.make_rdm2_f(eris=self.eris)
        np.testing.assert_almost_equal(a, b, 6, verbose=True)


@pytest.mark.reference
class RCCSD_Dump_Tests(RCCSD_PySCF_Tests):
    """Test RCCSD against PySCF after dumping and loading."""

    @classmethod
    def setUpClass(cls):
        mol = gto.Mole()
        mol.atom = "O 0.0 0.0 0.11779; H 0.0 0.755453 -0.471161; H 0.0 -0.755453 -0.471161"
        # mol.atom = "Li 0 0 0; H 0 0 1.4"
        mol.basis = "cc-pvdz"
        mol.verbose = 0
        mol.build()

        mf = scf.RHF(mol)
        mf.conv_tol = 1e-12
        mf.kernel()

        ccsd_ref = cc.CCSD(mf)
        ccsd_ref.conv_tol = 1e-10
        ccsd_ref.conv_tol_normt = 1e-14
        ccsd_ref.max_cycle = 200
        ccsd_ref.kernel()
        ccsd_ref.solve_lambda()

        ccsd = REBCC(
            mf,
            ansatz="CCSD",
            log=NullLogger(),
        )
        ccsd.options.e_tol = 1e-10
        eris = ccsd.get_eris()
        ccsd.kernel(eris=eris)
        ccsd.solve_lambda(eris=eris)

        cls.mf, cls.ccsd_ref, cls.ccsd, cls.eris = mf, ccsd_ref, ccsd, eris

        file = "%s/ebcc.h5" % tempfile.gettempdir()
        cls.ccsd.write(file)
        cls.ccsd = cls.ccsd.__class__.read(file, log=cls.ccsd.log)


@pytest.mark.reference
class RCCSD_PySCF_DFT_Tests(unittest.TestCase):
    """Test RCCSD against the PySCF values with a DFT reference.
    """

    @classmethod
    def setUpClass(cls):
        mol = gto.Mole()
        mol.atom = "O 0.0 0.0 0.11779; H 0.0 0.755453 -0.471161; H 0.0 -0.755453 -0.471161"
        #mol.atom = "Li 0 0 0; H 0 0 1.4"
        mol.basis = "cc-pvdz"
        mol.verbose = 0
        mol.build()

        mf = dft.RKS(mol, xc="pbe,pbe")
        mf = mf.density_fit()
        mf.conv_tol = 1e-12
        mf.kernel()

        ccsd_ref = cc.CCSD(mf.to_rhf())
        ccsd_ref.conv_tol = 1e-10
        ccsd_ref.conv_tol_normt = 1e-14
        ccsd_ref.max_cycle = 200
        ccsd_ref.kernel()
        ccsd_ref.solve_lambda()

        ccsd = REBCC(
                mf,
                ansatz="CCSD",
                log=NullLogger(),
        )
        ccsd.options.e_tol = 1e-10
        eris = ccsd.get_eris()
        ccsd.kernel(eris=eris)
        ccsd.solve_lambda(eris=eris)

        cls.mf, cls.ccsd_ref, cls.ccsd, cls.eris = mf, ccsd_ref, ccsd, eris

    @classmethod
    def teardownclass(cls):
        del cls.mf, cls.ccsd_ref, cls.ccsd, cls.eris

    def test_converged(self):
        self.assertTrue(self.ccsd.converged)
        self.assertTrue(self.ccsd.converged_lambda)
        self.assertTrue(self.ccsd_ref.converged)
        self.assertTrue(self.ccsd_ref.converged_lambda)

    def test_energy(self):
        a = self.ccsd_ref.e_tot
        b = self.ccsd.e_tot
        self.assertAlmostEqual(a, b, 7)

    def test_t1_amplitudes(self):
        a = self.ccsd_ref.t1
        b = self.ccsd.t1
        np.testing.assert_almost_equal(a, b, 6)


if __name__ == "__main__":
    print("Tests for RCCSD")
    unittest.main()<|MERGE_RESOLUTION|>--- conflicted
+++ resolved
@@ -10,11 +10,7 @@
 import numpy as np
 import pytest
 import scipy.linalg
-<<<<<<< HEAD
-from pyscf import cc, gto, scf
-=======
 from pyscf import cc, dft, gto, lib, scf
->>>>>>> cbcec519
 
 from ebcc import REBCC, NullLogger, Space
 from ebcc.ham.space import construct_fno_space
